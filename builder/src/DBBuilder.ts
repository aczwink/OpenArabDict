/**
 * OpenArabDict
 * Copyright (C) 2025 Amir Czwink (amir130@hotmail.de)
 * 
 * This program is free software: you can redistribute it and/or modify
 * it under the terms of the GNU Affero General Public License as published by
 * the Free Software Foundation, either version 3 of the License, or
 * (at your option) any later version.
 * 
 * This program is distributed in the hope that it will be useful,
 * but WITHOUT ANY WARRANTY; without even the implied warranty of
 * MERCHANTABILITY or FITNESS FOR A PARTICULAR PURPOSE.  See the
 * GNU Affero General Public License for more details.
 * 
 * You should have received a copy of the GNU Affero General Public License
 * along with this program.  If not, see <http://www.gnu.org/licenses/>.
 * */
import fs from "fs";
<<<<<<< HEAD
import { OpenArabDictDialect, OpenArabDictDocument, OpenArabDictRoot, OpenArabDictWord, OpenArabDictWordRelation, OpenArabDictWordRelationshipType } from "openarabdict-domain";
import { Dictionary } from "../../../ACTS-Util/core/dist/Dictionary";
=======
import { OpenArabDictDialect, OpenArabDictDocument, OpenArabDictRoot, OpenArabDictWord } from "openarabdict-domain";
import { Dictionary } from "acts-util-core";
>>>>>>> 9c8ffa4b

export class DBBuilder
{
    constructor()
    {
        this.dialectMap = {};
        this.dialects = [];
        this.relations = [];
        this.roots = [];
        this.words = [];
    }

    //Public methods
    public AddDialect(key: string, name: string, emojiCodes: string, glottoCode: string, iso639code: string, parentId: number | null)
    {
        const id = this.dialects.length + 1;
        this.dialectMap[key] = id;
        this.dialects.push({
            id,
            name,
            emojiCodes,
            glottoCode,
            iso639code,
            parentId
        });

        return id;
    }

    public AddRelation(word1Id: number, word2Id: number, relationship: OpenArabDictWordRelationshipType)
    {
        this.relations.push({
            word1Id,
            word2Id,
            relationship
        });
    }

    public AddRoot(radicals: string, ya?: boolean)
    {
        const id = this.roots.length + 1;
        this.roots.push({
            id,
            radicals: radicals.split("-").join(""),
            ya
        });

        return id;
    }

    public AddWord(word: OpenArabDictWord)
    {
        word.id = this.words.length + 1;
        this.words.push(word);

        return word.id;
    }

    public FindWord(criteria: { text: string; })
    {
        function filterWord(word: OpenArabDictWord)
        {
            return word.text === criteria.text;
        }

        const words = this.words.filter(filterWord);
        if(words.length === 1)
            return words[0].id;
        if(words.length === 0)
        {
            console.log(criteria);
            throw new Error("Could not find word");
        }
        throw new Error("TODO");
    }

    public GetRoot(rootId: number)
    {
        return this.roots.find(x => x.id === rootId)!;
    }

    public GetWord(wordId: number)
    {
        return this.words.find(x => x.id === wordId)!;
    }

    public MapDialectKey(dialectKey: string)
    {
        return this.dialectMap[dialectKey];
    }

    public async Store(path: string)
    {
        const finalDB: OpenArabDictDocument = {
            dialects: this.dialects,
            roots: this.roots,
            words: this.words,
            wordRelations: this.relations
        };
        const stringified = JSON.stringify(finalDB, undefined, 2);

        await fs.promises.writeFile(path, stringified, "utf-8");
    }

    //State
    private dialectMap: Dictionary<number>;
    private dialects: OpenArabDictDialect[];
    private relations: OpenArabDictWordRelation[];
    private roots: OpenArabDictRoot[];
    private words: OpenArabDictWord[];
}<|MERGE_RESOLUTION|>--- conflicted
+++ resolved
@@ -16,13 +16,8 @@
  * along with this program.  If not, see <http://www.gnu.org/licenses/>.
  * */
 import fs from "fs";
-<<<<<<< HEAD
 import { OpenArabDictDialect, OpenArabDictDocument, OpenArabDictRoot, OpenArabDictWord, OpenArabDictWordRelation, OpenArabDictWordRelationshipType } from "openarabdict-domain";
-import { Dictionary } from "../../../ACTS-Util/core/dist/Dictionary";
-=======
-import { OpenArabDictDialect, OpenArabDictDocument, OpenArabDictRoot, OpenArabDictWord } from "openarabdict-domain";
 import { Dictionary } from "acts-util-core";
->>>>>>> 9c8ffa4b
 
 export class DBBuilder
 {
